--- conflicted
+++ resolved
@@ -72,20 +72,11 @@
 thiserror.workspace = true
 time.workspace = true
 tokio.workspace = true
-<<<<<<< HEAD
-tokio-stream = "0.1.17"
-tokio-tungstenite = "0.26.1"
-tokio-util.workspace = true
-tracing.workspace = true
-tracing-subscriber.workspace = true
-unicode-width = "0.2.0"
-=======
 tokio-tungstenite.workspace = true
 tokio-util.workspace = true
 tracing.workspace = true
 tracing-subscriber.workspace = true
 unicode-width.workspace = true
->>>>>>> 2b01e236
 url.workspace = true
 uuid.workspace = true
 walkdir.workspace = true
