--- conflicted
+++ resolved
@@ -36,10 +36,6 @@
   return response.jsonBlob ? JSON.parse(response.jsonBlob) : null;
 }
 
-<<<<<<< HEAD
-// eslint-disable-next-line @typescript-eslint/no-explicit-any
-=======
->>>>>>> 56251adc
 export async function set(key: string, value: unknown): Promise<void> {
   return sendUpdateLocalStateRequest({
     key,
