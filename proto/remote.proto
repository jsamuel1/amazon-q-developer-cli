--- conflicted
+++ resolved
@@ -57,8 +57,6 @@
     }
   }
 
-<<<<<<< HEAD
-=======
   message RunProcessRequest {
     string executable = 1;
     repeated string arguments = 2;
@@ -66,7 +64,6 @@
     repeated fig_common.EnvironmentVariable env = 4;
   }
 
->>>>>>> 56251adc
   message Response {
     optional uint64 nonce = 1;
 
