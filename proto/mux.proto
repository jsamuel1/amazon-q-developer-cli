--- conflicted
+++ resolved
@@ -29,18 +29,6 @@
   // A message id that all responses will share
   string message_id = 2;
 
-<<<<<<< HEAD
-  oneof submessage {
-    // requests
-    local.EditBufferHook edit_buffer = 101;
-    local.PromptHook prompt = 102;
-    local.PreExecHook pre_exec = 103;
-    local.PostExecHook post_exec = 108;
-    local.InterceptedKeyHook intercepted_key = 104;
-
-    // responses
-    fig.RunProcessResponse run_process_response = 105;
-=======
   message Request {
     oneof inner {
       local.EditBufferHook edit_buffer = 100;
@@ -60,7 +48,6 @@
   oneof submessage {
     Request request = 100;
     Response response = 101;
->>>>>>> 2b01e236
   }
 }
 
@@ -70,19 +57,6 @@
   // A message id that all responses will share
   string message_id = 2;
 
-<<<<<<< HEAD
-  oneof submessage {
-    // requests
-    figterm.InterceptRequest intercept = 100;
-    figterm.InsertTextRequest insert_text = 101;
-    figterm.SetBufferRequest set_buffer = 102;
-    figterm.DiagnosticsRequest diagnostics = 103;
-    figterm.InsertOnNewCmdRequest insert_on_new_cmd = 107;
-    remote.RunProcessRequest run_process = 108;
-
-    // responses
-    fig.ReadFileRequest read_file = 105;
-=======
   message Request {
     oneof inner {
       figterm.InterceptRequest intercept = 100;
@@ -94,6 +68,5 @@
 
   oneof submessage {
     Request request = 100;
->>>>>>> 2b01e236
   }
 }